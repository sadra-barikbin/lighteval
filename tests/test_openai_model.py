--- conflicted
+++ resolved
@@ -35,11 +35,7 @@
 from lighteval.tasks.requests import Doc, GreedyUntilRequest, Request, RequestType, LoglikelihoodRequest, LoglikelihoodRollingRequest
 
 
-<<<<<<< HEAD
 @pytest.fixture(scope="module", params=["gpt-4", "gpt-3.5-turbo-0613"])
-=======
-@pytest.fixture(scope="module", params=['gpt-4', "gpt-3.5-turbo-0613"])
->>>>>>> 960fccdf
 def openai_model(request):
     model = OpenAIModel(request.param)
     yield model
@@ -120,7 +116,6 @@
         assert response.result is not None
         assert response.logits is not None
 
-<<<<<<< HEAD
     def test_loglikelihood(self, openai_model: OpenAIModel):
         requests = [LoglikelihoodRequest("test_task", 0, 0, "Hi there!", "Hello there!")]
         with pytest.raises(ValueError, match=r"OpenAI models could not be evaluated by non-generative metrics"):
@@ -133,18 +128,6 @@
     def test_integration(
         self, task: LightevalTask, openai_model: OpenAIModel, num_fewshot: int
     ):
-=======
-    def test_loglikelihood(self, zero_shot_request_dict: RequestDict, openai_model: OpenAIModel):
-        with pytest.raises(ValueError, match=r"OpenAI models could not be evaluated by non-generative metrics"):
-            openai_model.loglikelihood(zero_shot_request_dict[RequestType.LOGLIKELIHOOD])
-        
-        with pytest.raises(ValueError, match=r"OpenAI models could not be evaluated by non-generative metrics"):
-            openai_model.loglikelihood_rolling(zero_shot_request_dict[RequestType.LOGLIKELIHOOD_ROLLING])
-
-    @pytest.mark.parametrize("num_fewshot", [0, 2])
-    def test_integration(
-        self, task: LightevalTask, openai_model: OpenAIModel, num_fewshot: int):
->>>>>>> 960fccdf
         evaluation_tracker = EvaluationTracker()
         pipeline_params = PipelineParameters(
             launcher_type=ParallelismManager.NONE,
@@ -174,11 +157,6 @@
             use_chat_template=True,
             system_prompt=pipeline_params.system_prompt,
         )
-<<<<<<< HEAD
-=======
-        del requests[RequestType.LOGLIKELIHOOD]
-        del requests[RequestType.LOGLIKELIHOOD_ROLLING]
->>>>>>> 960fccdf
         pipeline.requests = requests
         pipeline.docs = docs
         evaluation_tracker.task_config_logger.log(task_dict)
