# Code style
[tool.ruff]
line-length = 119

[tool.ruff.lint]
# Enable pycodestyle (`E`) and Pyflakes (`F`) codes by default.
# Never enforce `E501` (line length violations).
<<<<<<< HEAD
ignore = ["E501", "E266", "E203"]
select = ["C", "E", "F", "I", "W", "CPY001"]
line-length = 119
=======
ignore = ["E501"]
select = ["C", "E", "F", "I", "W"]
>>>>>>> 410fd908
fixable = ["A", "B", "C", "D", "E", "F", "G", "I", "N", "Q", "S", "T", "W", "ANN", "ARG", "BLE", "COM", "DJ", "DTZ", "EM", "ERA", "EXE", "FBT", "ICN", "INP", "ISC", "NPY", "PD", "PGH", "PIE", "PL", "PT", "PTH", "PYI", "RET", "RSE", "RUF", "SIM", "SLF", "TCH", "TID", "TRY", "UP", "YTT"]
preview = true

[tool.ruff.lint.isort]
lines-after-imports = 2
known-first-party = ["lighteval"]

[tool.ruff.format]
quote-style = "double" # Like Black, use double quotes for strings.
indent-style = "space" # Like Black, indent with spaces, rather than tabs.
skip-magic-trailing-comma = false # Like Black, respect magic trailing commas.
line-ending = "auto" # Like Black, automatically detect the appropriate line ending.

# Building package
[build-system]
requires = ["setuptools>=61.0"]
build-backend = "setuptools.build_meta"

[tool.setuptools.packages.find]
where = ["src"]

[project]
name = "lighteval"
version = "0.1.1.dev0"
authors = [
  { name="Clémentine Fourrier", email="clementine@huggingface.com" },
  { name="Nathan Habib", email="nathan.habib@huggingface.com" },
  { name="Thomas Wolf", email="thom@huggingface.com" },
]
maintainers = [
  { name="Clémentine Fourrier", email="clementine@huggingface.com" },
  { name="Nathan Habib", email="nathan.habib@huggingface.com" },
]
description = "A lightweight and configurable evaluation package"
readme = "README.md"
requires-python = ">=3.10"
license = {text = "MIT License"}
classifiers = [
    "Programming Language :: Python :: 3",
    "License :: OSI Approved :: MIT License",
    "Operating System :: OS Independent",
]
keywords = ["evaluation", "nlp", "llm"]
dependencies = [
    # Base dependencies
    "transformers>=4.38.0",
    "huggingface_hub>=0.21.2",
    "torch>=2.0",
    "GitPython==3.1.31", # for logging
    "datasets>=2.14.0",
    # Prettiness
    "termcolor==2.3.0",
    "pytablewriter",
    "colorama",
    # Extension of metrics
    "aenum==3.1.15",
    # Base metrics
    "nltk==3.8.1",
    "scikit-learn",
    "spacy==3.7.2",
    "sacrebleu",
    "rouge_score==0.1.2",
    "sentencepiece>=0.1.99",
    "protobuf==3.20.*", # pinned for sentencepiece compat
    "pycountry",
]

[project.optional-dependencies]
accelerate = ["accelerate"]
tgi = ["text-generation==0.6.0"]
optimum = ["optimum==1.12.0"]
# Quantization and adapter weights
quantization = ["bitsandbytes>=0.41.0", "auto-gptq>=0.4.2"]
adapters = ["peft==0.3.0"]
nanotron = [
  "nanotron",
  "tensorboardX"
]
quality = ["ruff==v0.2.2","pre-commit"]
tests = ["pytest==7.4.0"]
dev = ["lighteval[accelerate,quality,tests]"]


[project.urls]
Homepage = "https://github.com/huggingface/lighteval"
Issues = "https://github.com/huggingface/lighteval/issues"
# Documentation = ""
# Changelog = "https://github.com/huggingface/lighteval/blob/master/CHANGELOG.md"<|MERGE_RESOLUTION|>--- conflicted
+++ resolved
@@ -5,14 +5,8 @@
 [tool.ruff.lint]
 # Enable pycodestyle (`E`) and Pyflakes (`F`) codes by default.
 # Never enforce `E501` (line length violations).
-<<<<<<< HEAD
-ignore = ["E501", "E266", "E203"]
-select = ["C", "E", "F", "I", "W", "CPY001"]
-line-length = 119
-=======
 ignore = ["E501"]
 select = ["C", "E", "F", "I", "W"]
->>>>>>> 410fd908
 fixable = ["A", "B", "C", "D", "E", "F", "G", "I", "N", "Q", "S", "T", "W", "ANN", "ARG", "BLE", "COM", "DJ", "DTZ", "EM", "ERA", "EXE", "FBT", "ICN", "INP", "ISC", "NPY", "PD", "PGH", "PIE", "PL", "PT", "PTH", "PYI", "RET", "RSE", "RUF", "SIM", "SLF", "TCH", "TID", "TRY", "UP", "YTT"]
 preview = true
 
