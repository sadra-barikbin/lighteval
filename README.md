# LightEval 🌤️
A lightweight LLM evaluation

## Context
LightEval is a lightweight LLM evaluation suite that Hugging Face has been using internally with the recently released LLM data processing library [datatrove](https://github.com/huggingface/datatrove) and LLM training library [nanotron](https://github.com/huggingface/nanotron).

We're releasing it with the community in the spirit of building in the open.

Note that it is still very much early so don't expect 100% stability ^^'
In case of problems or question, feel free to open an issue!

## News
- **Feb 08, 2024**: Release of `lighteval``

## Deep thanks
`lighteval` was originally built on top of the great [Eleuther AI Harness](https://github.com/EleutherAI/lm-evaluation-harness) (which is powering the [Open LLM Leaderboard](https://huggingface.co/spaces/HuggingFaceH4/open_llm_leaderboard)). We also took a lot of inspiration from the amazing [HELM](https://crfm.stanford.edu/helm/latest/), notably for metrics.

Through adding more and more logging functionalities, and making it compatible with increasingly different workflows and model codebases (including 3D parallelism) as well as allowing custom evaluation experiments, metrics and benchmarks, we ended up needing to change the code more and more deeply until `lighteval` became the small standalone library that it is now.

However, we are very grateful to the Harness and HELM teams for their continued work on better evaluations.

## How to navigate this project
`lighteval` is supposed to be used as a standalone evaluation library.
- To run the evaluations, you can use `run_evals_accelerate.py` or `run_evals_nanotron.py`.
- [src/lighteval](https://github.com/huggingface/lighteval/tree/main/src/lighteval) contains the core of the lib itself
    - [lighteval](https://github.com/huggingface/lighteval/tree/main/src/lighteval) contains the core of the library, divided in the following section
        - [main_accelerate.py](https://github.com/huggingface/lighteval/blob/main/src/main_accelerate.py) and [main_accelerate.py](https://github.com/huggingface/lighteval/blob/main/src/main_nanotron.py) are our entry points to run evaluation
        - [logging](https://github.com/huggingface/lighteval/tree/main/src/lighteval/logging): Our loggers, to display experiment information and push it to the hub after a run
        - [metrics](https://github.com/huggingface/lighteval/tree/main/src/lighteval/metrics): All the available metrics you can use. They are described in metrics, and divided between sample metrics (applied at the sample level, such as a prediction accuracy) and corpus metrics (applied over the whole corpus). You'll also find available normalisation functions.
        - [models](https://github.com/huggingface/lighteval/tree/main/src/lighteval/models): Possible models to use. We cover transformers (base_model), with adapter or delta weights, as well as TGI models locally deployed (it's likely the code here is out of date though), and brrr/nanotron models.
        - [tasks](https://github.com/huggingface/lighteval/tree/main/src/lighteval/tasks): Available tasks. The complete list is in `tasks_table.jsonl`, and you'll find all the prompts in `ŧasks_prompt_formatting.py`.
- [tasks_examples](https://github.com/huggingface/lighteval/tree/main/tasks_examples) contains a list of available tasks you can launch. We advise using tasks in the `recommended_set`, as it's possible that some of the other tasks need double checking.
- [tests](https://github.com/huggingface/lighteval/tree/main/tests) contains our test suite, that we run at each PR to prevent regressions in metrics/prompts/tasks, for a subset of important tasks.

## How to install and use
<<<<<<< HEAD
Note:
- Use the Eleuther AI Harness (`lm_eval`) to share comparable numbers with everyone (e.g. on the Open LLM Leaderboard).
- Use `lighteval` during training with the nanotron/datatrove LLM training stack and/or for quick eval/benchmark experimentations.

### Installation
Create your virtual environment using virtualenv or conda depending on your preferences. We require Python3.10 or above.
```bash
conda create -n lighteval python==3.10
```

Clone the package
```bash
git clone
cd lighteval-harness
```

Install the dependencies. For the default installation, you just need:
```bash
pip install -e .
```
=======
### Installation
0) Create your virtual environment using virtualenv or conda depending on your preferences. We require Python3.10
>>>>>>> 8aaf51c5

If you want to run your models using accelerate, tgi or optimum, do quantization, or use adapter weights, you will need to specify the optional dependencies group fitting your use case (`accelerate`,`tgi`,`optimum`,`quantization`,`adapters`,`nanotron`) at install time
```bash
pip install -e .[optional1,optional2]
```

The setup we tested most is:
```bash
pip install -e .[accelerate,quantization,adapters]
```

If you want to push your results to the hub, don't forget to add your user token to the environment variable `HUGGING_FACE_HUB_TOKEN`.

Lastly, if you intend to push to the code base, you'll need to install the precommit hook for styling tests.
```bash
pip install pre-commit
pre-commit install
```

Optional steps.
- to load and push big models/datasets, your machine likely needs Git LFS. You can install it with `sudo apt-get install git-lfs`
- If you want to run bigbench evaluations, install bigbench `pip install "bigbench@https://storage.googleapis.com/public_research_data/bigbench/bigbench-0.0.1.tar.gz"`


<<<<<<< HEAD
### Testing that everything was installed correctly
If you want to test your install, you can run your first evaluation on GPUs (8GPU, single node), using
```bash
mkdir tmp
python -m accelerate launch --multi_gpu --num_processes=8 run_evals_accelerate.py --model_args "pretrained=gpt2" --tasks tasks_examples/open_llm_leaderboard_tasks.txt --override_batch_size 1 --save_details --output_dir="tmp/"
```
=======
For the linting:
```bash
pre-commit install
pre-commit run --config .pre-commit-config.yaml --all-files
```

>>>>>>> 8aaf51c5

### Usage
- Launching on CPU
    - `python run_evals_accelerate.py --model_args="pretrained=<path to your model on the hub>" <task parameters> --output_dir output_dir`
- Using data parallelism on several GPUs (recommended)
    - If you want to use data parallelism, first configure accelerate (`accelerate config`).
    - `accelerate launch <accelerate parameters> run_evals_accelerate.py --model_args="pretrained=<path to your model on the hub>" <task parameters>  --output_dir=<your output dir>`
    for instance: `python -m accelerate launch --multi_gpu --num_processes=8 run_evals_accelerate.py --model_args "pretrained=gpt2" --tasks tasks_examples/open_llm_leaderboard_tasks.txt --override_batch_size 1 --save_details --output_dir=tmp/`
    - Note: if you use model_parallel, accelerate will use 2 processes for model parallel, num_processes for data parallel

The task parameters indicate which tasks you want to launch. You can select:
- one or several tasks, with `--tasks task_names`, with task_names in the [metadata table](metadata_table.json), separated by commas. You must specify which version of the task you want (= in which suite it is), by prepending the suite name, as well as the number of training few_shots prompts for the given task, and whether you want to automatically reduce the number of few_shots if they make the prompt too long (`suite|task|few_shot|1 or 0 to automatically reduce the number of few_shots or not`).
- a file path, which contains tasks following the above format.

Example
If you want to compare hellaswag from helm and the harness on Gpt-6j, you can do
`python run_evals_accelerate.py --model hf_causal --model_args="pretrained=EleutherAI/gpt-j-6b" --tasks helm|hellaswag|0|0,lighteval|hellaswag|0|0 --output_dir output_dir`

## Customisation
### Adding a new metric
If you want to add a new metric, first check if you can use one of the parametrized functions in `src.lighteval.metrics.metrics_corpus` or `src.lighteval.metrics.metrics_sample`. If not, add it to either of these files depending on the level at which it is applied.
Then, follow the example in `src.lighteval.metrics.metrics` to register your metric.

### Adding a new task
To add a new task, first **add its dataset** on the hub.

Then, **find a suitable prompt function** or **create a new prompt function** in `src.lighteval.tasks.task_prompt_formatting.py`. This function must output a `Doc` object, which should contain `query`, your prompt, and either `gold`, the gold output, or `choices` and `gold_index`, the list of choices and index or indices of correct answers. If your query contains an instruction which should not be repeated in a few shot setup, add it to an `instruction` field.

Lastly, create a **line summary** of your evaluation, in `src/lighteval/tasks/tasks_table.jsonl`. This summary should contain the following fields:
- `name` (str), your evaluation name
- `suite` (list), the suite(s) to which your evaluation should belong. This field allows us to compare different tasks implementation, and is used a task selection to differentiate the versions to launch. At the moment, you'll find the keywords ["helm", "bigbench", "original", "lighteval"]; you can add also add new ones (for test, we recommend using "custom").
- `prompt_function` (str), the name of the prompt function you defined in the step above
- `hf_repo` (str), the path to your evaluation dataset on the hub
- `hf_subset` (str), the specific subset you want to use for your evaluation (note: when the dataset has no subset, fill this field with `"default"`, not with `None` or `""`)
- `hf_avail_splits` (list), all the splits available for your dataset (train, valid or validation, test, other...)
- `evaluation_splits` (list), the splits you want to use for evaluation
- `few_shots_split` (str, can be `null`), the specific split from which you want to select samples for your few-shot examples. It should be different from the sets included in `evaluation_splits`
- `few_shots_select` (str, can be `null`), the method that you will use to select items for your few-shot examples. Can be `null`, or one of:
    - `balanced` selects examples from the `few_shots_split` with balanced labels, to avoid skewing the few shot examples (hence the model generations) towards one specific label
    - `random` selects examples at random from the `few_shots_split`
    - `random_sampling` selects new examples at random from the `few_shots_split` for every new item, but if a sampled item is equal to the current one, it is removed from the available samples
    - `random_sampling_from_train` selects new examples at random from the `few_shots_split` for every new item, but if a sampled item is equal to the current one, it is kept! Only use this if you know what you are doing.
    - `sequential` selects the first `n` examples of the `few_shots_split`
- `generation_size` (int), the maximum number of tokens allowed for a generative evaluation. If your evaluation is a log likelihood evaluation (multi-choice), this value should be -1
- `stop_sequence` (list), a list of strings acting as end of sentence tokens for your generation
- `metric` (list), the metrics you want to use for your evaluation (see next section for a detailed explanation)
- `output_regex` (str), A regex string that will be used to filter your generation. (Genrative metrics will only select tokens that are between the first and the second sequence matched by the regex. For example, for a regex matching `\n` and a generation `\nModel generation output\nSome other text` the metric will only be fed with `Model generation output`)
- `frozen` (bool), for now is set to False, but we will steadily pass all stable tasks to True.

## Available metrics
### Metrics for multiple choice tasks
These metrics use log-likelihood of the different possible targets.
- `loglikelihood_acc` (Harness): Fraction of instances where the choice with the best logprob was correct - also exists in a faster version for tasks where the possible choices include only one token (`loglikelihood_acc_single_token`)
- `loglikelihood_acc_norm` (Harness): Fraction of instances where the choice with the best logprob, normalized by sequence length, was correct - also exists in a faster version for tasks where the possible choices include only one token (`loglikelihood_acc_norm_single_token`)
- `loglikelihood_acc_norm_nospace` (Harness): Fraction of instances where the choice with the best logprob, normalized by sequence length, was correct, with the first space ignored
- `loglikelihood_f1` (Harness): Corpus level F1 score of the multichoice selection - also exists in a faster version for tasks where the possible choices include only one token (`loglikelihood_f1_single_token`)
- `mcc` (Harness): Matthew's correlation coefficient (measure of agreement between statistical distributions),
- `recall_at_1` (Harness): Fraction of instances where the choice with the best logprob was correct - also exists in a faster version for tasks where the possible choices include only one token per choice (`recall_at_1_single_token`)
- `recall_at_2` (Harness): Fraction of instances where the choice with the 2nd best logprob or better was correct  - also exists in a faster version for tasks where the possible choices include only one token per choice (`recall_at_2_single_token`)
- `mrr` (Harness): Mean reciprocal rank, measure of the quality of a ranking of choices ordered by correctness/relevance  - also exists in a faster version for tasks where the possible choices include only one token (`mrr_single_token`)
- `target_perplexity` (Harness): Perplexity of the different choices available.
- `acc_golds_likelihood`: (Harness): A bit different, it actually checks if the average logprob of a single target is above or below 0.5
- `multi_f1_numeric`: Loglikelihood F1 score for multiple gold targets

All these metrics also exist in a "single token" version (`loglikelihood_acc_single_token`, `loglikelihood_acc_norm_single_token`, `loglikelihood_f1_single_token`, `mcc_single_token`, `recall@2_single_token` and `mrr_single_token`). When the multichoice option compare only one token (ex: "A" vs "B" vs "C" vs "D", or "yes" vs "no"), using these metrics in the single token version will divide the time spent by the number of choices. Single token evals also include:
- `multi_f1_numeric` (Harness, for CB): computes the f1 score of all possible choices and averages it.

### Metrics for perplexity and language modeling
These metrics use log-likelihood of prompt.
- `word_perplexity` (Harness): Perplexity (log probability of the input) weighted by the number of words of the sequence.
- `byte_perplexity` (Harness): Perplexity (log probability of the input) weighted by the number of bytes of the sequence.
- `bits_per_byte` (HELM): Average number of bits per byte according to model probabilities.
- `log_prob` (HELM): Predicted output's average log probability (input's log prob for language modeling).

### Metrics for generative tasks
These metrics need the model to generate an output. They are therefore slower.
- Base:
    - `perfect_exact_match` (Harness): Fraction of instances where the prediction matches the gold exactly.
    - `exact_match` (HELM): Fraction of instances where the prediction matches the gold at the exception of the border whitespaces (= after a `strip` has been applied to both).
    - `quasi_exact_match` (HELM): Fraction of instances where the normalized prediction matches the normalized gold (normalization done on whitespace, articles, capitalization, ...). Other variations exist, with other normalizers, such as `quasi_exact_match_triviaqa`, which only normalizes the predictions after applying a strip to all sentences.
    - `prefix_exact_match` (HELM): Fraction of instances where the beginning of the prediction matches the gold at the exception of the border whitespaces (= after a `strip` has been applied to both).
    - `prefix_quasi_exact_match` (HELM): Fraction of instances where the normalized beginning of the prediction matches the normalized gold (normalization done on whitespace, articles, capitalization, ...)
    - `exact_match_indicator`: Exact match with some preceding context (before an indicator) removed
    - `f1_score_quasi` (HELM): Average F1 score in terms of word overlap between the model output and gold, with both being normalized first
    - `f1_score`:  Average F1 score in terms of word overlap between the model output and gold without normalisation
    - `f1_score_macro`: Corpus level macro F1 score
    - `f1_score_macro`: Corpus level micro F1 score
- Summarization:
    - `rouge` (Harness): Average ROUGE score [(Lin, 2004)](https://aclanthology.org/W04-1013/)
    - `rouge1` (HELM): Average ROUGE score [(Lin, 2004)](https://aclanthology.org/W04-1013/) based on 1-gram overlap.
    - `rouge2` (HELM): Average ROUGE score [(Lin, 2004)](https://aclanthology.org/W04-1013/) based on 2-gram overlap.
    - `rougeL` (HELM): Average ROUGE score [(Lin, 2004)](https://aclanthology.org/W04-1013/) based on longest common subsequence overlap.
    - `rougeLsum` (HELM): Average ROUGE score [(Lin, 2004)](https://aclanthology.org/W04-1013/) based on longest common subsequence overlap.
    - `rouge_t5` (BigBench): Corpus level ROUGE score for all available ROUGE metrics
    - `faithfulness` (HELM): Faithfulness scores based on the SummaC method of [Laban et al. (2022)](https://aclanthology.org/2022.tacl-1.10/).
    - `extractiveness` (HELM): Reports, based on [(Grusky et al., 2018)](https://aclanthology.org/N18-1065/)
        - `summarization_coverage`: Extent to which the model-generated summaries are extractive fragments from the source document,
        - `summarization_density`: Extent to which the model-generated summaries are extractive summaries based on the source document,
        - `summarization_compression`: Extent to which the model-generated summaries are compressed relative to the source document.
    - `bert_score` (HELM): Reports the average BERTScore precision, recall, and f1 score [(Zhang et al., 2020)](https://openreview.net/pdf?id=SkeHuCVFDr) between model generation and gold summary.
- Translation
    - `bleu`: Corpus level BLEU score [(Papineni et al., 2002)](https://aclanthology.org/P02-1040/) - uses the sacrebleu implementation.
    - `bleu_1` (HELM): Average sample BLEU score [(Papineni et al., 2002)](https://aclanthology.org/P02-1040/) based on 1-gram overlap - uses the nltk implementation.
    - `bleu_4` (HELM): Average sample BLEU score [(Papineni et al., 2002)](https://aclanthology.org/P02-1040/) based on 4-gram overlap - uses the nltk implementation.
    - `chrf` (Harness): Character n-gram matches f-score.
    - `ter` (Harness): Translation edit/error rate.
- Bias, toxicity, copyright
    - `bias` (HELM): Reports uneven association of test groups (race, gender, demographic) and target adjectives or professions, based on cooccurence statistics between the test terms (word list from [Bolukbasi et al., 2016](https://papers.nips.cc/paper/2016/hash/a486cd07e4ac3d270571622f4f316ec5-Abstract.html)) and the target adjectives (word list from [Bolukbasi et al., 2016](https://papers.nips.cc/paper/2016/hash/a486cd07e4ac3d270571622f4f316ec5-Abstract.html)).
    - `copyright` (HELM): Reports:
        - `longest_common_prefix_length`: average length of longest common prefix between model generation and reference,
        - `edit_distance`: average Levenshtein edit distance between model generation and reference,
        - `edit_similarity`: average Levenshtein edit similarity (normalized by length of longer sequence) between model generation and reference.
- Math:
    - `quasi_exact_match_math` (HELM): Fraction of instances where the normalized prediction matches the normalized gold (normalization done for math, where latex symbols, units, etc are removed)
    - `quasi_exact_match_gsm8k` (Harness): Fraction of instances where the normalized prediction matches the normalized gold (normalization done for gsm8k, where latex symbols, units, etc are removed)

### Metrics for specific tasks
To keep compatibility with the Harness for some specific tasks, we ported their evaluations more or less as such. They include `drop` (for the DROP dataset) and `truthfulqa_mc_metrics` (for TruthfulQA). In general, except for tasks where the dataset has a very different formatting than usual (an other language, programming language, math, ...), we want to use standard implementations of the above metrics. It makes little sense to have 10 different versions of an exact match depending on the task. However, most of the above metrics are parametrizable so that you can change the normalization applied easily for experimental purposes.

### Not working yet
These metrics need both the generation and its logprob. They are not working at the moment, as this fn is not in the AI Harness.
- `prediction_perplexity` (HELM): Measure of the logprob of a given input.

## Examples of scripts to launch lighteval on the cluster
### Evaluate a whole suite on one node, 8 GPUs
1) Create a config file for accelerate

```yaml
compute_environment: LOCAL_MACHINE
distributed_type: MULTI_GPU
downcast_bf16: 'no'
gpu_ids: all
machine_rank: 0
main_training_function: main
mixed_precision: 'no'
num_machines: 1
num_processes: 8
rdzv_backend: static
same_network: true
tpu_env: []
tpu_use_cluster: false
tpu_use_sudo: false
use_cpu: false
```

2) Create a slurm file

```bash
#!/bin/bash
#SBATCH --job-name=kirby-one-node
#SBATCH --nodes=1
#SBATCH --exclusive
#SBATCH --ntasks-per-node=1
#SBATCH --cpus-per-task=24
#SBATCH --gres=gpu:8
#SBATCH --mem-per-cpu=11G # This is essentially 1.1T / 96
#SBATCH --partition=production-cluster
#SBATCH --mail-type=ALL
#SBATCH --mail-user=clementine@huggingface.co

set -x -e
export TMPDIR=/scratch

echo "START TIME: $(date)"

# Activate your relevant virtualenv
source <path_to_your_venv>/activate #or conda activate yourenv

cd <path_to_your_lighteval>/lighteval

export CUDA_LAUNCH_BLOCKING=1
srun accelerate launch --multi_gpu --num_processes=8 run_evals_accelerate.py --model_args "pretrained=your model name" --tasks tasks_examples/open_llm_leaderboard_tasks.txt --override_batch_size 1 --save_details --output_dir=your output dir
```

## Releases

### Building the package
```bash
pip install build
python3 -m build .
```<|MERGE_RESOLUTION|>--- conflicted
+++ resolved
@@ -33,7 +33,7 @@
 - [tests](https://github.com/huggingface/lighteval/tree/main/tests) contains our test suite, that we run at each PR to prevent regressions in metrics/prompts/tasks, for a subset of important tasks.
 
 ## How to install and use
-<<<<<<< HEAD
+
 Note:
 - Use the Eleuther AI Harness (`lm_eval`) to share comparable numbers with everyone (e.g. on the Open LLM Leaderboard).
 - Use `lighteval` during training with the nanotron/datatrove LLM training stack and/or for quick eval/benchmark experimentations.
@@ -54,10 +54,6 @@
 ```bash
 pip install -e .
 ```
-=======
-### Installation
-0) Create your virtual environment using virtualenv or conda depending on your preferences. We require Python3.10
->>>>>>> 8aaf51c5
 
 If you want to run your models using accelerate, tgi or optimum, do quantization, or use adapter weights, you will need to specify the optional dependencies group fitting your use case (`accelerate`,`tgi`,`optimum`,`quantization`,`adapters`,`nanotron`) at install time
 ```bash
@@ -82,21 +78,12 @@
 - If you want to run bigbench evaluations, install bigbench `pip install "bigbench@https://storage.googleapis.com/public_research_data/bigbench/bigbench-0.0.1.tar.gz"`
 
 
-<<<<<<< HEAD
 ### Testing that everything was installed correctly
 If you want to test your install, you can run your first evaluation on GPUs (8GPU, single node), using
 ```bash
 mkdir tmp
 python -m accelerate launch --multi_gpu --num_processes=8 run_evals_accelerate.py --model_args "pretrained=gpt2" --tasks tasks_examples/open_llm_leaderboard_tasks.txt --override_batch_size 1 --save_details --output_dir="tmp/"
 ```
-=======
-For the linting:
-```bash
-pre-commit install
-pre-commit run --config .pre-commit-config.yaml --all-files
-```
-
->>>>>>> 8aaf51c5
 
 ### Usage
 - Launching on CPU
